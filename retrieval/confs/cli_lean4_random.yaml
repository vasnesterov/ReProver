seed_everything: 3407  # https://arxiv.org/abs/2109.08203
trainer:
  accelerator: gpu
  devices: 1
  precision: bf16-mixed
  strategy:
    class_path: pytorch_lightning.strategies.DeepSpeedStrategy
    init_args:
      stage: 2
      offload_optimizer: false
      cpu_checkpointing: false
  gradient_clip_val: 1.0
  max_steps: 800000
  callbacks:
    - class_path: pytorch_lightning.callbacks.LearningRateMonitor
      init_args: 
        logging_interval: step
    - class_path: pytorch_lightning.callbacks.ModelCheckpoint
      init_args:
        verbose: true
        save_top_k: 1
        save_last: true
        monitor: Recall@10_val
        mode: max
    - class_path: pytorch_lightning.callbacks.EarlyStopping
      init_args:
        monitor: Recall@10_val
        patience: 5
        mode: max
        verbose: true

model:
  model_name: google/byt5-small
  lr: 1e-4
  warmup_steps: 2000
  num_retrieved: 100

data:
  data_path: data/leandojo_benchmark_4/random/
  corpus_path: data/leandojo_benchmark_4/corpus.jsonl
  context_tokenizer_name: kaiyuy/leandojo-lean3-retriever-byt5-small
  premise_tokenizer_name: kaiyuy/leandojo-lean3-retriever-byt5-small
  num_negatives: 3
  num_in_file_negatives: 1
<<<<<<< HEAD
  batch_size: 12
  eval_batch_size: 4 # 128
=======
  batch_size: 8
  eval_batch_size: 64
>>>>>>> b89e2581
  max_seq_len: 1024
  num_workers: 4<|MERGE_RESOLUTION|>--- conflicted
+++ resolved
@@ -38,16 +38,9 @@
 data:
   data_path: data/leandojo_benchmark_4/random/
   corpus_path: data/leandojo_benchmark_4/corpus.jsonl
-  context_tokenizer_name: kaiyuy/leandojo-lean3-retriever-byt5-small
-  premise_tokenizer_name: kaiyuy/leandojo-lean3-retriever-byt5-small
   num_negatives: 3
   num_in_file_negatives: 1
-<<<<<<< HEAD
-  batch_size: 12
-  eval_batch_size: 4 # 128
-=======
   batch_size: 8
   eval_batch_size: 64
->>>>>>> b89e2581
   max_seq_len: 1024
   num_workers: 4