--- conflicted
+++ resolved
@@ -9,7 +9,6 @@
       stage: 2
       offload_optimizer: false
       cpu_checkpointing: false
-  accumulate_grad_batches: 4
   gradient_clip_val: 1.0
   max_steps: 800000
   callbacks:
@@ -31,20 +30,8 @@
         verbose: true
 
 model:
-<<<<<<< HEAD
-  context_model:
-      class_path: retrieval.model_2encoders.T5Seq2VecModel
-      init_args:
-          model_name: kaiyuy/leandojo-lean3-retriever-byt5-small
-  premise_model:
-      class_path: retrieval.model_2encoders.LLaMaSeq2VecModel
-      init_args:
-          model_name: EleutherAI/llemma_7b
-  lr: 2e-4
-=======
   model_name: google/byt5-small
   lr: 1e-4
->>>>>>> b89e2581
   warmup_steps: 2000
   num_retrieved: 100
 
@@ -53,16 +40,7 @@
   corpus_path: data/leandojo_benchmark/corpus.jsonl
   num_negatives: 3
   num_in_file_negatives: 1
-<<<<<<< HEAD
-  context_tokenizer_name: kaiyuy/leandojo-lean3-retriever-byt5-small
-  premise_tokenizer_name: EleutherAI/llemma_7b
-  batch_size: 2
-  eval_batch_size: 32
-  max_seq_len: 128
-  num_workers: 8
-=======
   batch_size: 8
   eval_batch_size: 64
   max_seq_len: 1024
-  num_workers: 4
->>>>>>> b89e2581
+  num_workers: 4