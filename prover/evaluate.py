--- conflicted
+++ resolved
@@ -13,6 +13,7 @@
 from lean_dojo import LeanGitRepo, Theorem, Pos, is_available_in_cache
 
 from common import set_logger
+from prover.proof_search import Status, DistributedProver
 # from prover.proof_search import Status, DistributedProver
 from prover.proof_search_fast import Status, DistributedProver
 
@@ -101,6 +102,8 @@
     num_cpus: int = 1,
     with_gpus: bool = False,
     verbose: bool = False,
+    use_RMT: bool = False,
+    shared_gpu: bool = False
 ) -> float:
     set_logger(verbose)
 
@@ -119,6 +122,8 @@
         timeout=timeout,
         num_sampled_tactics=num_sampled_tactics,
         debug=verbose,
+        use_RMT=use_RMT,
+        shared_gpu=shared_gpu,
     )
     results = prover.search_unordered(repo, theorems, positions)
 
@@ -155,6 +160,7 @@
     parser = argparse.ArgumentParser(
         description="Script for evaluating the prover on theorems extracted by LeanDojo."
     )
+
     parser.add_argument(
         "--data-path",
         type=str,
@@ -214,6 +220,7 @@
     args = parser.parse_args()
 
     assert args.ckpt_path or args.tactic
+
 
     logger.info(f"PID: {os.getpid()}")
     logger.info(args)
@@ -230,36 +237,13 @@
         args.indexed_corpus_path,
         args.tactic,
         args.module,
-<<<<<<< HEAD
-        num_cpus=args.num_cpus,
-        with_gpus=args.with_gpus,
-        timeout=args.timeout,
-        num_sampled_tactics=args.num_sampled_tactics,
-        debug=args.verbose,
-        use_RMT=args.use_rmt,
-        shared_gpu=args.shared_gpu
-    )
-    results = prover.search_unordered(repo, theorems, positions)
-
-    # Calculate the result statistics.
-    num_proved = num_failed = num_discarded = 0
-    for r in results:
-        if r is None:
-            num_discarded += 1
-        elif r.status == Status.PROVED:
-            num_proved += 1
-        else:
-            num_failed += 1
-
-    logger.info(
-        f"Evaluation done! {num_proved} theorems proved, {num_failed} theorems failed, {num_discarded} non-theorems discarded"
-=======
         args.num_sampled_tactics,
         args.timeout,
         args.num_cpus,
         args.with_gpus,
         args.verbose,
->>>>>>> b89e2581
+        use_RMT=args.use_rmt,
+        shared_gpu=args.shared_gpu
     )
 
     logger.info(f"Pass@1: {pass_1}")
