"""Script for evaluating the prover on theorems extracted by LeanDojo.
"""

import os
import uuid
import json
import pickle
import hashlib
import argparse
from loguru import logger
from lean_dojo import Theorem
from typing import List, Tuple, Optional
from lean_dojo import LeanGitRepo, Theorem, Pos, is_available_in_cache

from common import set_logger
from prover.proof_search import Status, DistributedProver
# from prover.proof_search import Status, DistributedProver
from prover.proof_search_fast import Status, DistributedProver
# from prover.trace import Status, DistributedProver

def _get_theorems(
    data_path: str,
    split: str,
    file_path: str,
    full_name: str,
    name_filter: str,
    num_theorems: int,
) -> Tuple[LeanGitRepo, List[Theorem], List[Pos]]:
    repo, theorems, positions = _get_theorems_from_files(
        data_path,
        split,
        file_path,
        full_name,
        name_filter,
        num_theorems,
    )

    all_repos = {thm.repo for thm in theorems}
    for r in all_repos:
        assert is_available_in_cache(
            r
        ), f"{r} has not been traced yet. Please use LeanDojo to trace it so that it's available in the cache."

    return repo, theorems, positions


def _get_theorems_from_files(
    data_path: str,
    split: str,
    file_path: Optional[str],
    full_name: Optional[str],
    name_filter: Optional[str],
    num_theorems: Optional[int],
) -> Tuple[LeanGitRepo, List[Theorem], List[List[Pos]]]:
    data = json.load(open(os.path.join(data_path, f"{split}.json")))
    theorems = []
    positions = []

    for t in data:
        if file_path is not None and t["file_path"] != file_path:
            continue
        if full_name is not None and t["full_name"] != full_name:
            continue
        if name_filter is not None and not hashlib.md5(
            t["full_name"].encode()
        ).hexdigest().startswith(name_filter):
            continue
        repo = LeanGitRepo(t["url"], t["commit"])
        theorems.append(Theorem(repo, t["file_path"], t["full_name"]))
        positions.append(Pos(*t["start"]))
    theorems = sorted(
        theorems,
        key=lambda t: hashlib.md5(
            (str(t.file_path) + ":" + t.full_name).encode()
        ).hexdigest(),
    )
    if num_theorems is not None:
        theorems = theorems[:num_theorems]
        positions = positions[:num_theorems]
    logger.info(f"{len(theorems)} theorems loaded from {data_path}")

    metadata = json.load(open(os.path.join(data_path, "../metadata.json")))
    repo = LeanGitRepo(metadata["from_repo"]["url"], metadata["from_repo"]["commit"])

    return repo, theorems, positions

def _get_theorems_with_tactics(args) -> Tuple[LeanGitRepo, List[Theorem], List[Pos], List[str]]:
    repo, theorems, positions, tactics = _get_theorems_tactics_from_files(
        args.data_path,
        args.split,
        args.file_path,
        args.full_name,
        args.name_filter,
        args.num_theorems,
    )

    all_repos = {thm.repo for thm in theorems}
    for r in all_repos:
        assert is_available_in_cache(
            r
        ), f"{r} has not been traced yet. Please use LeanDojo to trace it so that it's available in the cache."

    return repo, theorems, positions, tactics


def _get_theorems_tactics_from_files(
    data_path: str,
    split: str,
    file_path: Optional[str],
    full_name: Optional[str],
    name_filter: Optional[str],
    num_theorems: Optional[int],
) -> Tuple[LeanGitRepo, List[Theorem], List[Pos], List[List[str]]]:
    data = json.load(open(os.path.join(data_path, f"{split}.json")))
    theorems = []
    positions = []
    tactics = []

    for t in data:
        if file_path is not None and t["file_path"] != file_path:
            continue
        if full_name is not None and t["full_name"] != full_name:
            continue
        if name_filter is not None and not hashlib.md5(
            t["full_name"].encode()
        ).hexdigest().startswith(name_filter):
            continue
        
        repo = LeanGitRepo(t["url"], t["commit"])
        theorems.append(Theorem(repo, t["file_path"], t["full_name"]))
        positions.append(Pos(*t["start"]))
        tactics.append([tac['tactic'] for tac in t['traced_tactics']])
    # theorems = sorted(
    #     theorems,
    #     key=lambda t: hashlib.md5(
    #         (str(t.file_path) + ":" + t.full_name).encode()
    #     ).hexdigest(),
    # )
    if num_theorems is not None:
        theorems = theorems[:num_theorems]
        positions = positions[:num_theorems]
        tactics = tactics[:num_theorems]
    logger.info(f"{len(theorems)} theorems loaded from {data_path}")

    metadata = json.load(open(os.path.join(data_path, "../metadata.json")))
    repo = LeanGitRepo(metadata["from_repo"]["url"], metadata["from_repo"]["commit"])

    return repo, theorems, positions, tactics


def evaluate(
    data_path: str,
    exp_id: Optional[str] = None,
    split: str = "val",
    file_path: Optional[str] = None,
    full_name: Optional[str] = None,
    name_filter: Optional[str] = None,
    num_theorems: Optional[int] = None,
    ckpt_path: Optional[str] = None,
    indexed_corpus_path: Optional[str] = None,
    tactic: Optional[str] = None,
    module: Optional[str] = None,
    num_sampled_tactics: int = 64,
    timeout: int = 600,
    num_cpus: int = 1,
    with_gpus: bool = False,
    verbose: bool = False,
    use_RMT: bool = False,
    shared_gpu: bool = False
) -> float:
    set_logger(verbose)

    repo, theorems, positions = _get_theorems(
        data_path, split, file_path, full_name, name_filter, num_theorems
    )

    # Search for proofs using multiple concurrent provers.
    prover = DistributedProver(
        ckpt_path,
        indexed_corpus_path,
        tactic,
        module,
        num_cpus,
        with_gpus=with_gpus,
        timeout=timeout,
        num_sampled_tactics=num_sampled_tactics,
        debug=verbose,
        use_RMT=use_RMT,
        shared_gpu=shared_gpu,
    )
    results = prover.search_unordered(repo, theorems, positions)

    # Calculate the result statistics.
    num_proved = num_failed = num_discarded = 0
    for r in results:
        if r is None:
            num_discarded += 1
        elif r.status == Status.PROVED:
            num_proved += 1
        else:
            num_failed += 1

    logger.info(
        f"Evaluation done! {num_proved} theorems proved, {num_failed} theorems failed, {num_discarded} non-theorems discarded"
    )

    if num_proved + num_failed == 0:
        pass_1 = float("nan")
    else:
        pass_1 = num_proved / (num_proved + num_failed)

    # Save the results.
    if exp_id is None:
        exp_id = str(uuid.uuid4())
    pickle_path = f"{exp_id}_results.pickle"
    pickle.dump(results, open(pickle_path, "wb"))
    logger.info(f"Results saved to {pickle_path}")

    return pass_1


def main() -> None:
    parser = argparse.ArgumentParser(
        description="Script for evaluating the prover on theorems extracted by LeanDojo."
    )

    parser.add_argument(
        "--data-path",
        type=str,
        required=True,
        help="Path to the data extracted by LeanDojo (e.g., data/leandojo_benchmark/random).",
    )
    parser.add_argument("--exp-id", type=str, help="Experiment ID used for logging.")
    parser.add_argument(
        "--split",
        type=str,
        choices=["train", "val", "test"],
        default="val",
    )
    # `file_path`, `full_name`, `name_filter`, and `num_theorems` can be used to filter theorems.
    parser.add_argument("--file-path", type=str)
    parser.add_argument("--full-name", type=str)
    parser.add_argument("--name-filter", type=str)
    parser.add_argument("--num-theorems", type=int)
    parser.add_argument("--use-rmt", action="store_true")
    parser.add_argument(
        "--ckpt_path",
        type=str,
        help="Checkpoint of the tactic generator.",
    )
    parser.add_argument(
        "--indexed-corpus-path",
        type=str,
        help="Path to a pickled indexed corpus. Not required for models w/o retrieval.",
    )
    parser.add_argument("--tactic", type=str, help="The tactic to evaluate.")
    parser.add_argument("--module", type=str, help="The module to import the tactic.")
    parser.add_argument(
        "--num-sampled-tactics",
        type=int,
        default=64,
        help="Number of tactics to sample at each node during proof search.",
    )
    parser.add_argument(
        "--timeout",
        type=int,
        default=600,
        help="Maximum number of seconds the proof search can take.",
    )
    parser.add_argument(
        "--num-cpus", type=int, default=1, help="The number of concurrent provers."
    )
    parser.add_argument(
        "--with-gpus", action="store_true", help="Use GPUs for proof search."
    )
    parser.add_argument(
        "--shared-gpu", action="store_true", help="Use GPUs for proof search."
    )
    
    parser.add_argument(
        "--verbose", action="store_true", help="Set the logging level to DEBUG."
    )
    args = parser.parse_args()

    assert args.ckpt_path or args.tactic


    logger.info(f"PID: {os.getpid()}")
    logger.info(args)

<<<<<<< HEAD
    pass_1 = evaluate(
        args.data_path,
        args.exp_id,
        args.split,
        args.file_path,
        args.full_name,
        args.name_filter,
        args.num_theorems,
=======
    repo, theorems, positions = _get_theorems(args)
    # repo, theorems, positions, tactics = _get_theorems_with_tactics(args)

    # Search for proofs using multiple concurrent provers.
    prover = DistributedProver(
>>>>>>> 69167c76
        args.ckpt_path,
        args.indexed_corpus_path,
        args.tactic,
        args.module,
        args.num_sampled_tactics,
        args.timeout,
        args.num_cpus,
        args.with_gpus,
        args.verbose,
        use_RMT=args.use_rmt,
        shared_gpu=args.shared_gpu,
    )
<<<<<<< HEAD
=======
    # results = prover.search_unordered(repo, theorems, positions, tactics)
    results = prover.search_unordered(repo, theorems, positions)

    # Calculate the result statistics.
    num_proved = num_failed = num_discarded = 0
    for r in results:
        if r is None:
            num_discarded += 1
        elif r.status == Status.PROVED:
            num_proved += 1
        else:
            num_failed += 1

    logger.info(
        f"Evaluation done! {num_proved} theorems proved, {num_failed} theorems failed, {num_discarded} non-theorems discarded"
    )
    if num_proved + num_failed == 0:
        logger.info("Pass@1 : NaN")
    else:
        logger.info(f"Pass@1: {num_proved / (num_proved + num_failed)}")
>>>>>>> 69167c76

    logger.info(f"Pass@1: {pass_1}")


if __name__ == "__main__":
    main()<|MERGE_RESOLUTION|>--- conflicted
+++ resolved
@@ -13,11 +13,12 @@
 from lean_dojo import LeanGitRepo, Theorem, Pos, is_available_in_cache
 
 from common import set_logger
-from prover.proof_search import Status, DistributedProver
+
 # from prover.proof_search import Status, DistributedProver
 from prover.proof_search_fast import Status, DistributedProver
 # from prover.trace import Status, DistributedProver
 
+def _get_theorems(args) -> Tuple[LeanGitRepo, List[Theorem], List[Pos]]:
 def _get_theorems(
     data_path: str,
     split: str,
@@ -51,7 +52,7 @@
     full_name: Optional[str],
     name_filter: Optional[str],
     num_theorems: Optional[int],
-) -> Tuple[LeanGitRepo, List[Theorem], List[List[Pos]]]:
+) -> Tuple[LeanGitRepo, List[Theorem], List[Pos]]:
     data = json.load(open(os.path.join(data_path, f"{split}.json")))
     theorems = []
     positions = []
@@ -84,6 +85,7 @@
 
     return repo, theorems, positions
 
+# TODO: make args as in original
 def _get_theorems_with_tactics(args) -> Tuple[LeanGitRepo, List[Theorem], List[Pos], List[str]]:
     repo, theorems, positions, tactics = _get_theorems_tactics_from_files(
         args.data_path,
@@ -101,7 +103,6 @@
         ), f"{r} has not been traced yet. Please use LeanDojo to trace it so that it's available in the cache."
 
     return repo, theorems, positions, tactics
-
 
 def _get_theorems_tactics_from_files(
     data_path: str,
@@ -146,7 +147,6 @@
     repo = LeanGitRepo(metadata["from_repo"]["url"], metadata["from_repo"]["commit"])
 
     return repo, theorems, positions, tactics
-
 
 def evaluate(
     data_path: str,
@@ -218,19 +218,18 @@
 
     return pass_1
 
-
 def main() -> None:
     parser = argparse.ArgumentParser(
         description="Script for evaluating the prover on theorems extracted by LeanDojo."
     )
-
+    parser.add_argument("--exp-id", type=str, help="Experiment ID used for logging.")
     parser.add_argument(
         "--data-path",
         type=str,
         required=True,
         help="Path to the data extracted by LeanDojo (e.g., data/leandojo_benchmark/random).",
     )
-    parser.add_argument("--exp-id", type=str, help="Experiment ID used for logging.")
+
     parser.add_argument(
         "--split",
         type=str,
@@ -284,12 +283,15 @@
 
     assert args.ckpt_path or args.tactic
 
-
+    # Randomly generate an experiment ID if not provided.
+    if args.exp_id is None:
+        args.exp_id = str(uuid.uuid4())
+
+    set_logger(args.verbose)
     logger.info(f"PID: {os.getpid()}")
     logger.info(args)
 
-<<<<<<< HEAD
-    pass_1 = evaluate(
+    repo, theorems, positions = _get_theorems(args)
         args.data_path,
         args.exp_id,
         args.split,
@@ -297,51 +299,20 @@
         args.full_name,
         args.name_filter,
         args.num_theorems,
-=======
-    repo, theorems, positions = _get_theorems(args)
-    # repo, theorems, positions, tactics = _get_theorems_with_tactics(args)
-
-    # Search for proofs using multiple concurrent provers.
-    prover = DistributedProver(
->>>>>>> 69167c76
         args.ckpt_path,
         args.indexed_corpus_path,
         args.tactic,
         args.module,
-        args.num_sampled_tactics,
-        args.timeout,
-        args.num_cpus,
-        args.with_gpus,
-        args.verbose,
+        num_cpus=args.num_cpus,
+        with_gpus=args.with_gpus,
+        timeout=args.timeout,
+        num_sampled_tactics=args.num_sampled_tactics,
+        debug=args.verbose,
         use_RMT=args.use_rmt,
         shared_gpu=args.shared_gpu,
     )
-<<<<<<< HEAD
-=======
-    # results = prover.search_unordered(repo, theorems, positions, tactics)
-    results = prover.search_unordered(repo, theorems, positions)
-
-    # Calculate the result statistics.
-    num_proved = num_failed = num_discarded = 0
-    for r in results:
-        if r is None:
-            num_discarded += 1
-        elif r.status == Status.PROVED:
-            num_proved += 1
-        else:
-            num_failed += 1
-
-    logger.info(
-        f"Evaluation done! {num_proved} theorems proved, {num_failed} theorems failed, {num_discarded} non-theorems discarded"
-    )
-    if num_proved + num_failed == 0:
-        logger.info("Pass@1 : NaN")
-    else:
-        logger.info(f"Pass@1: {num_proved / (num_proved + num_failed)}")
->>>>>>> 69167c76
 
     logger.info(f"Pass@1: {pass_1}")
-
 
 if __name__ == "__main__":
     main()