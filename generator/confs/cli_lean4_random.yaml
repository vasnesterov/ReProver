--- conflicted
+++ resolved
@@ -17,13 +17,19 @@
     - class_path: pytorch_lightning.callbacks.LearningRateMonitor
       init_args: 
         logging_interval: step
-<<<<<<< HEAD
     - class_path: pytorch_lightning.callbacks.ModelCheckpoint
       init_args:
         every_n_epochs: 1
         save_top_k: -1
-=======
->>>>>>> b89e2581
+        save_last: true
+        monitor: Pass@1_val
+        mode: max
+    - class_path: pytorch_lightning.callbacks.EarlyStopping
+      init_args:
+        monitor: Pass@1_val
+        patience: 3
+        mode: max
+        verbose: true
 
 model:
   model_name: google/byt5-small
@@ -47,4 +53,4 @@
   max_oup_seq_len: 512
   p_drop: 0.5
   normalize_tactics: true
-  num_workers: 4+  num_workers: 2