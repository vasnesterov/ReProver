seed_everything: 3407  # https://arxiv.org/abs/2109.08203
trainer:
  accelerator: gpu
  devices: 1
  precision: bf16-mixed
  strategy:
    class_path: pytorch_lightning.strategies.DeepSpeedStrategy
    init_args:
      stage: 2
      offload_optimizer: false
      cpu_checkpointing: false
  gradient_clip_val: 1.0
  max_steps: 77856 #500000
  val_check_interval: 4000
  # check_val_every_n_epoch: 2
  num_sanity_val_steps: 0
  callbacks:
    - class_path: pytorch_lightning.callbacks.LearningRateMonitor
      init_args: 
        logging_interval: step
<<<<<<< HEAD
    - class_path: pytorch_lightning.callbacks.ModelCheckpoint
      init_args:
        verbose: true
        every_n_epochs: 1
        save_top_k: -1
        save_last: true
    # - class_path: pytorch_lightning.callbacks.ModelCheckpoint
    #   init_args:
    #     verbose: true
    #     save_top_k: 1
    #     save_last: true
    #     monitor: Pass@1_val
    #     mode: max
    # - class_path: pytorch_lightning.callbacks.EarlyStopping
    #   init_args:
    #     monitor: Pass@1_val
    #     patience: 3
    #     mode: max
    #     verbose: true
  log_every_n_steps: 10
=======
>>>>>>> b89e2581

model:
  model_name: kaiyuy/leandojo-lean3-retriever-tacgen-byt5-small
  lr: 5e-4
  warmup_steps: 2000
  num_beams: 1
  length_penalty: 0.0
  ret_ckpt_path: ../leandojo-pl-ckpts/retriever_random.ckpt
  eval_num_retrieved: 100
  eval_num_cpus: 12
  eval_num_theorems: 0

data:
  data_path: data/leandojo_benchmark/random/
  corpus_path: data/leandojo_benchmark/corpus.jsonl
  keep_marks: true
  preds_path: pred_random.pickle
  batch_size: 16  # effective_batch_size == batch_size * accumulate_grad_batches * devices
  eval_batch_size: 64
<<<<<<< HEAD
  max_seq_len: 500 # 2300
=======
  max_inp_seq_len: 2300
  max_oup_seq_len: 512
>>>>>>> b89e2581
  p_drop: 0.5
  normalize_tactics: true
  num_workers: 16<|MERGE_RESOLUTION|>--- conflicted
+++ resolved
@@ -10,15 +10,14 @@
       offload_optimizer: false
       cpu_checkpointing: false
   gradient_clip_val: 1.0
-  max_steps: 77856 #500000
-  val_check_interval: 4000
-  # check_val_every_n_epoch: 2
+  max_steps: 500000
+  check_val_every_n_epoch: 2
+
   num_sanity_val_steps: 0
   callbacks:
     - class_path: pytorch_lightning.callbacks.LearningRateMonitor
       init_args: 
         logging_interval: step
-<<<<<<< HEAD
     - class_path: pytorch_lightning.callbacks.ModelCheckpoint
       init_args:
         verbose: true
@@ -39,16 +38,14 @@
     #     mode: max
     #     verbose: true
   log_every_n_steps: 10
-=======
->>>>>>> b89e2581
 
 model:
-  model_name: kaiyuy/leandojo-lean3-retriever-tacgen-byt5-small
+  model_name: google/byt5-small
   lr: 5e-4
   warmup_steps: 2000
   num_beams: 1
   length_penalty: 0.0
-  ret_ckpt_path: ../leandojo-pl-ckpts/retriever_random.ckpt
+  ret_ckpt_path: null
   eval_num_retrieved: 100
   eval_num_cpus: 12
   eval_num_theorems: 0
@@ -57,15 +54,11 @@
   data_path: data/leandojo_benchmark/random/
   corpus_path: data/leandojo_benchmark/corpus.jsonl
   keep_marks: true
-  preds_path: pred_random.pickle
-  batch_size: 16  # effective_batch_size == batch_size * accumulate_grad_batches * devices
+  preds_path: null
+  batch_size: 8  # effective_batch_size == batch_size * accumulate_grad_batches * devices
   eval_batch_size: 64
-<<<<<<< HEAD
-  max_seq_len: 500 # 2300
-=======
   max_inp_seq_len: 2300
   max_oup_seq_len: 512
->>>>>>> b89e2581
   p_drop: 0.5
   normalize_tactics: true
-  num_workers: 16+  num_workers: 2