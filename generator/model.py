--- conflicted
+++ resolved
@@ -1,7 +1,9 @@
 """Lightning module for the tactic generator."""
 
+import re
+import time
 import torch
-#  import openai
+import openai
 import pickle
 from lean_dojo import Pos
 from loguru import logger
@@ -193,7 +195,7 @@
     # Validation #
     ##############
 
-    def validation_step(self, batch: Dict[str, Any], _) -> None:        
+    def validation_step(self, batch: Dict[str, Any], _) -> None:
         state_ids = batch["state_ids"]
         state_mask = batch["state_mask"]
         tactic_ids = batch["tactic_ids"]
@@ -229,60 +231,16 @@
         for k in range(1, self.num_beams + 1):
             topk_acc = self.topk_accuracies[k]
             topk_acc(tactics_pred, batch["tactic"])
-            self.log(
-                f"top{k}_acc_val",
-                topk_acc,
-                on_step=False,
-                on_epoch=True,
-                sync_dist=True,
-            )
+            self.log(f"top{k}_acc_val", topk_acc, on_step=False, on_epoch=True)
 
     def on_validation_epoch_end(self) -> None:
         if self.eval_num_theorems == 0:
             return
-
         from prover.evaluate import evaluate  # Avoid circular import.
-
         ckpt_path = f"{self.trainer.log_dir}/checkpoints/last.ckpt"
         self.trainer.save_checkpoint(ckpt_path)
         logger.info(f"Saved checkpoint to {ckpt_path}. Evaluating...")
-
-<<<<<<< HEAD
-        # data_path = self.trainer.datamodule.data_path
-        # if self.retriever is None:
-        #     cmd = f"python prover/evaluate.py --data-path {data_path} --num-cpus {self.eval_num_cpus} --num-theorems {self.eval_num_theorems} --ckpt_path {ckpt_path}"
-        # else:
-        #     self.retriever.reindex_corpus(self.trainer.datamodule.eval_batch_size)
-        #     corpus_path = f"{self.trainer.log_dir}/checkpoints/indexed_corpus.pickle"
-        #     pickle.dump(
-        #         IndexedCorpus(
-        #             self.retriever.corpus, self.retriever.corpus_embeddings.cpu()
-        #         ),
-        #         open(corpus_path, "wb"),
-        #     )
-        #     cmd = f"python prover/evaluate.py --data-path {data_path} --num-cpus {self.eval_num_cpus} --num-theorems {self.eval_num_theorems} --ckpt_path {ckpt_path} --indexed-corpus-path {corpus_path}"
-
-        # logger.info(cmd)
-
-        # wait_time = 3600
-        # while True:
-        #     try:
-        #         _, err = execute(cmd, capture_output=True)
-        #         break
-        #     except CalledProcessError as ex:
-        #         logger.error(ex)
-        #         logger.error(
-        #             f"Failed to evaluate. Retrying in {wait_time / 3600} hour..."
-        #         )
-        #         time.sleep(wait_time)
-        #         wait_time *= 2
-
-        # m = re.search(r"Pass@1: (\S+)", err)
-        # assert m is not None, err
-        # acc = float(m.group(1))
-        # self.log("Pass@1_val", acc, on_step=False, on_epoch=True)
-        # logger.info(f"Pass@1: {acc}")
-=======
+        
         data_path = self.trainer.datamodule.data_path
         if self.retriever is None:
             acc = evaluate(
@@ -307,10 +265,9 @@
                 ckpt_path=ckpt_path,
                 indexed_corpus_path=corpus_path,
             )
-
-        self.log("Pass@1_val", acc, on_step=False, on_epoch=True, sync_dist=True)
-        logger.info(f"Pass@1: {acc}")
->>>>>>> b89e2581
+            
+            self.log("Pass@1_val", acc, on_step=False, on_epoch=True, sync_dist=True)
+            logger.info(f"Pass@1: {acc}")
 
     ##############
     # Prediction #
@@ -361,7 +318,6 @@
         state_mask = tokenized_state.attention_mask.to(self.device)
 
         # Generate tactic candidates using beam search.
-        logger.debug(f"generation, {self.max_seq_len}")
         output = self.generator.generate(
             input_ids=state_ids,
             attention_mask=state_mask,
@@ -394,7 +350,7 @@
 
             tactics_with_scores.append(list(zip_strict(output_text, output_score)))
 
-        return tactics_with_scores
+        return tactics_with_score
 
 class RMTRetrievalAugmentedGenerator(RetrievalAugmentedGenerator):
     def __init__(
@@ -599,21 +555,28 @@
     def on_validation_epoch_end(self) -> None:
         # ckpt_path = f"{self.trainer.log_dir}/checkpoints/last.ckpt"
         # self.trainer.save_checkpoint(ckpt_path)
+        data_path = self.trainer.datamodule.data_path
+        if self.retriever is None:
         # logger.info(f"Saved checkpoint to {ckpt_path}")
 
         if not self.skip_test_proving:
             data_path = self.trainer.datamodule.data_path
             if self.retriever is None:
                 cmd = f"python prover/evaluate.py --data-path {data_path} --num-cpus {self.eval_num_cpus} --num-theorems {self.eval_num_theorems} --ckpt_path {ckpt_path}"
-            else:
-                self.retriever.reindex_corpus(self.trainer.datamodule.eval_batch_size)
-                corpus_path = f"{self.trainer.log_dir}/checkpoints/indexed_corpus.pickle"
-                pickle.dump(
-                    IndexedCorpus(
-                        self.retriever.corpus, self.retriever.corpus_embeddings.cpu()
-                    ),
-                    open(corpus_path, "wb"),
-                )
+                data_path=data_path,
+                num_cpus=self.eval_num_cpus,
+                num_theorems=self.eval_num_theorems,
+                ckpt_path=ckpt_path,
+            )
+        else:
+            self.retriever.reindex_corpus(self.trainer.datamodule.eval_batch_size)
+            corpus_path = f"{self.trainer.log_dir}/checkpoints/indexed_corpus.pickle"
+            pickle.dump(
+                IndexedCorpus(
+                    self.retriever.corpus, self.retriever.corpus_embeddings.cpu()
+                ),
+                open(corpus_path, "wb"),
+            )
                 cmd = f"python prover/evaluate.py --data-path {data_path} --num-cpus {self.eval_num_cpus} --num-theorems {self.eval_num_theorems} --ckpt_path {ckpt_path} --indexed-corpus-path {corpus_path}"
     
             logger.info(cmd)
@@ -630,12 +593,12 @@
                     )
                     time.sleep(wait_time)
                     wait_time *= 2
-    
+
             m = re.search(r"Pass@1: (\S+)", err)
             assert m is not None, err
             acc = float(m.group(1))
             self.log("Pass@1_val", acc, on_step=False, on_epoch=True)
-            logger.info(f"Pass@1: {acc}")
+        logger.info(f"Pass@1: {acc}")
 
     ##############
     # Prediction #
@@ -662,16 +625,18 @@
         num_samples: int,
     ) -> List[List[Tuple[str, float]]]:
         logger.debug(state)
-        assert self.retriever is not None, "RMT is meaningless without retrieval"
-        retrieved_premises, _ = self.retriever.retrieve(
-            state,
-            file_path,
-            theorem_full_name,
-            theorem_pos,
-            self.eval_num_retrieved,
-        )
-        segments = [[] for i in range(self.num_segments)]
+        if self.retriever is not None:
+            retrieved_premises, _ = self.retriever.retrieve(
+                state,
+                file_path,
+                theorem_full_name,
+                theorem_pos,
+                self.eval_num_retrieved,
+            )
+            state = [
         for s, premises in zip_strict(state, retrieved_premises):
+                for s, premises in zip_strict(state, retrieved_premises)
+            ]
             used_premises = 0
             for i in range(self.num_segments):
                 new_segment, new_used_premises = _format_augmented_state(
@@ -685,11 +650,19 @@
 
         segments.reverse() # best premises go in the end
 
+        tokenized_state = self.tokenizer(
+            state,
+            padding="longest",
         tokenized_state = [
             self.tokenizer(
                 segments[i],
                 padding="longest",
                 max_length=self.max_seq_len,
+            truncation=True,
+            return_tensors="pt",
+        )
+        state_ids = tokenized_state.input_ids.to(self.device)
+        state_mask = tokenized_state.attention_mask.to(self.device)
                 truncation=True,
                 return_tensors="pt",
             )
@@ -705,9 +678,9 @@
         # Generate tactic candidates using beam search.
         print(f"generation, {self.max_seq_len}")
         output = self.generator.generate(
-            encoder_outputs=enc_out,
-            attention_mask=last_enc_mask,
-            max_length=self.max_seq_len,
+            input_ids=state_ids,
+            attention_mask=state_mask,
+            max_length=self.max_oup_seq_len,
             num_beams=num_samples,
             length_penalty=self.length_penalty,
             do_sample=False,
@@ -738,8 +711,6 @@
 
         return tactics_with_scores
 
-# class TwoHeadRMTRetrievalAugmentedGenerator(RMTRetrievalAugmentedGenerator):
-    
 
 class GPT4TacticGenerator(TacticGenerator):
     def __init__(
